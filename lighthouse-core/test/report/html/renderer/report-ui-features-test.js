/**
 * @license Copyright 2017 Google Inc. All Rights Reserved.
 * Licensed under the Apache License, Version 2.0 (the "License"); you may not use this file except in compliance with the License. You may obtain a copy of the License at http://www.apache.org/licenses/LICENSE-2.0
 * Unless required by applicable law or agreed to in writing, software distributed under the License is distributed on an "AS IS" BASIS, WITHOUT WARRANTIES OR CONDITIONS OF ANY KIND, either express or implied. See the License for the specific language governing permissions and limitations under the License.
 */
'use strict';

/* eslint-env jest */

const assert = require('assert');
const fs = require('fs');
const jsdom = require('jsdom');
const Util = require('../../../../report/html/renderer/util.js');
const URL = require('../../../../lib/url-shim');
const DOM = require('../../../../report/html/renderer/dom.js');
const DetailsRenderer = require('../../../../report/html/renderer/details-renderer.js');
const ReportUIFeatures = require('../../../../report/html/renderer/report-ui-features.js');
const CategoryRenderer = require('../../../../report/html/renderer/category-renderer.js');
const CriticalRequestChainRenderer = require(
    '../../../../report/html/renderer/crc-details-renderer.js');
const ReportRenderer = require('../../../../report/html/renderer/report-renderer.js');
const sampleResults = require('../../../results/sample_v2.json');

const TEMPLATE_FILE = fs.readFileSync(__dirname +
    '/../../../../report/html/templates.html', 'utf8');
const TEMPLATE_FILE_REPORT = fs.readFileSync(__dirname +
  '/../../../../report/html/report-template.html', 'utf8');

describe('ReportUIFeatures', () => {
  let renderer;
  let reportUIFeatures;

  beforeAll(() => {
    global.URL = URL;
    global.Util = Util;
    global.ReportUIFeatures = ReportUIFeatures;
    global.CriticalRequestChainRenderer = CriticalRequestChainRenderer;
    global.DetailsRenderer = DetailsRenderer;
    global.CategoryRenderer = CategoryRenderer;

    // lazy loaded because they depend on CategoryRenderer to be available globally
    global.PerformanceCategoryRenderer =
        require('../../../../report/html/renderer/performance-category-renderer.js');
    global.PwaCategoryRenderer =
        require('../../../../report/html/renderer/pwa-category-renderer.js');

    // Stub out matchMedia for Node.
    global.matchMedia = function() {
      return {
        addListener: function() {},
      };
    };

    const reportWithTemplates = TEMPLATE_FILE_REPORT
      .replace('%%LIGHTHOUSE_TEMPLATES%%', TEMPLATE_FILE);
    const document = new jsdom.JSDOM(reportWithTemplates);
    global.self = document.window;
    global.self.matchMedia = function() {
      return {
        addListener: function() {},
      };
    };

    global.window = {};
    global.window.getComputedStyle = function() {
      return {
        marginTop: '10px',
        height: '10px',
      };
    };

    const dom = new DOM(document.window.document);
    const detailsRenderer = new DetailsRenderer(dom);
    const categoryRenderer = new CategoryRenderer(dom, detailsRenderer);
    renderer = new ReportRenderer(dom, categoryRenderer);
<<<<<<< HEAD
    sampleResults = Util.prepareReportResult(sampleResultsOrig);
    reportUIFeatures = new ReportUIFeatures(dom);
=======
    reportUIFeatures = new ReportUIFeatures(dom2);
>>>>>>> f4b1635e
  });

  afterAll(() => {
    global.self = undefined;
    global.URL = undefined;
    global.Util = undefined;
    global.ReportUIFeatures = undefined;
    global.matchMedia = undefined;
    global.self.matchMedia = undefined;
    global.CriticalRequestChainRenderer = undefined;
    global.DetailsRenderer = undefined;
    global.CategoryRenderer = undefined;
    global.PerformanceCategoryRenderer = undefined;
    global.PwaCategoryRenderer = undefined;
    global.window = undefined;
  });

  describe('initFeature', () => {
    it('should init a report', () => {
      // render a report onto the UIFeature dom
      const container = reportUIFeatures._dom._document.querySelector('main');
      renderer.renderReport(sampleResults, container);

      assert.equal(reportUIFeatures.json, undefined);
      reportUIFeatures.initFeatures(sampleResults);
      assert.ok(reportUIFeatures.json);
    });
  });
});<|MERGE_RESOLUTION|>--- conflicted
+++ resolved
@@ -19,7 +19,7 @@
 const CriticalRequestChainRenderer = require(
     '../../../../report/html/renderer/crc-details-renderer.js');
 const ReportRenderer = require('../../../../report/html/renderer/report-renderer.js');
-const sampleResults = require('../../../results/sample_v2.json');
+const sampleResultsOrig = require('../../../results/sample_v2.json');
 
 const TEMPLATE_FILE = fs.readFileSync(__dirname +
     '/../../../../report/html/templates.html', 'utf8');
@@ -29,6 +29,7 @@
 describe('ReportUIFeatures', () => {
   let renderer;
   let reportUIFeatures;
+  let sampleResults;
 
   beforeAll(() => {
     global.URL = URL;
@@ -73,12 +74,8 @@
     const detailsRenderer = new DetailsRenderer(dom);
     const categoryRenderer = new CategoryRenderer(dom, detailsRenderer);
     renderer = new ReportRenderer(dom, categoryRenderer);
-<<<<<<< HEAD
     sampleResults = Util.prepareReportResult(sampleResultsOrig);
     reportUIFeatures = new ReportUIFeatures(dom);
-=======
-    reportUIFeatures = new ReportUIFeatures(dom2);
->>>>>>> f4b1635e
   });
 
   afterAll(() => {
